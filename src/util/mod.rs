--- conflicted
+++ resolved
@@ -512,7 +512,6 @@
     }
 }
 
-<<<<<<< HEAD
 impl<T: Clone> RingQueue<T> {
     pub fn to_vec(&self, range: Range<usize>) -> Vec<T> {
         let (part1, part2) = self.buf.as_slices();
@@ -544,11 +543,11 @@
             self.buf.push_back(t.clone());
         }
     }
-=======
+}
+
 // `cfs_diff' Returns a Vec of cf which is in `a' but not in `b'.
 pub fn cfs_diff<'a>(a: &[&'a str], b: &[&str]) -> Vec<&'a str> {
     a.iter().filter(|x| b.iter().find(|y| y == x).is_none()).map(|x| *x).collect()
->>>>>>> 0a608a8b
 }
 
 #[cfg(test)]
